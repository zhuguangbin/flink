--- conflicted
+++ resolved
@@ -27,16 +27,12 @@
 		transformation.addMapping("sum", new ArithmeticExpression(createPath("a"),
 			ArithmeticOperator.ADDITION, createPath("b")));
 		sopremoPlan.getOutputOperator(0).setInputs(
-<<<<<<< HEAD
 			new Projection().
 				withValueTransformation(transformation).
 				withInputs(sopremoPlan.getInputOperator(0)));
-=======
-			new Projection(transformation, sopremoPlan.getInputOperator(0)));
 		Object[] fields = { "a", 1, "b", 4 };
 		Object[] fields1 = { "a", 2, "b", 5 };
 		Object[] fields2 = { "a", -1, "b", 4 };
->>>>>>> 082f89a3
 
 		sopremoPlan.getInput(0).
 			add((JsonNode) createObjectNode(fields)).
